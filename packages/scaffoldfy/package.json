{
  "name": "@pixpilot/scaffoldfy",
  "type": "module",
<<<<<<< HEAD
  "version": "0.5.0",
=======
  "version": "0.5.3",
>>>>>>> af4a1433
  "packageManager": "pnpm@10.17.0",
  "author": "PixPilot <m.doaie@hotmail.com>",
  "license": "MIT",
  "repository": {
    "type": "git",
    "url": "https://github.com/pixpilot/scaffoldfy.git",
    "directory": "packages/scaffoldfy"
  },
  "keywords": [
    "template",
    "initialization",
    "cli",
    "automation",
    "project-setup",
    "monorepo"
  ],
  "exports": {
    ".": "./src/index.ts",
    "./schema": "./schema/tasks.schema.json"
  },
  "bin": {
    "scaffoldfy": "./dist/cli.js"
  },
  "files": [
    "dist",
    "schema"
  ],
  "publishConfig": {
    "access": "public",
    "exports": {
      ".": {
        "types": "./dist/index.d.ts",
        "import": "./dist/index.js",
        "require": "./dist/index.cjs"
      },
      "./schema": "./schema/tasks.schema.json"
    },
    "bin": {
      "scaffoldfy": "./dist/cli.js"
    },
    "main": "./dist/index.cjs",
    "module": "./dist/index.js",
    "types": "./dist/index.d.ts"
  },
  "scripts": {
    "prepublishOnly": "pnpm run clean && pnpm run build",
    "clean": "git clean -xdf .cache .turbo dist",
    "clean:all": "git clean -xdf .cache .turbo dist node_modules",
    "build": "tsdown",
    "build:watch": "tsdown --watch",
    "test": "vitest --run --passWithNoTests",
    "test:watch": "vitest --watch",
    "test:ui": "vitest --ui",
    "test:coverage": "vitest --coverage",
    "typecheck": "tsc --noEmit",
    "lint": "eslint",
    "format": "prettier --check . --ignore-path ../../.gitignore --ignore-path ../../.prettierignore"
  },
  "dependencies": {
    "@inquirer/prompts": "^7.9.0",
    "commander": "^14.0.1",
    "handlebars": "^4.7.8"
  },
  "devDependencies": {
    "@internal/eslint-config": "workspace:*",
    "@internal/prettier-config": "workspace:*",
    "@internal/tsconfig": "workspace:*",
    "@internal/tsdown-config": "workspace:*",
    "@internal/vitest-config": "workspace:*",
    "@types/handlebars": "^4.1.0",
    "@types/node": "catalog:dev",
    "eslint": "catalog:dev",
    "tsdown": "catalog:dev",
    "typescript": "catalog:dev"
  },
  "prettier": "@internal/prettier-config"
}<|MERGE_RESOLUTION|>--- conflicted
+++ resolved
@@ -1,11 +1,7 @@
 {
   "name": "@pixpilot/scaffoldfy",
   "type": "module",
-<<<<<<< HEAD
-  "version": "0.5.0",
-=======
   "version": "0.5.3",
->>>>>>> af4a1433
   "packageManager": "pnpm@10.17.0",
   "author": "PixPilot <m.doaie@hotmail.com>",
   "license": "MIT",
